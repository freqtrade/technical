--- conflicted
+++ resolved
@@ -58,7 +58,6 @@
 
     assert result.min() >= -1
     assert result.max() <= 1
-<<<<<<< HEAD
 
 def test_fibonacci_retracements(testdata_1m_btc):
     from technical.indicators import fibonacci_retracements
@@ -67,7 +66,6 @@
 
     assert result.min() < 1.0e-8
     assert result.max() > 1.0 - 1.0e-8
-=======
     
     
 def test_return_on_investment():
@@ -90,5 +88,4 @@
         dataframe = return_on_investment(dataframe, decimals=2)
         assert (dataframe['roi'] >= 0).all()
         assert ((dataframe.loc[dataframe['buy'] == 1, 'roi'] == 0).all())
-        assert numpy.allclose(numpy.array(dataframe['roi']), roi)
->>>>>>> c45493dc
+        assert numpy.allclose(numpy.array(dataframe['roi']), roi)