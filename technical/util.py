"""
    defines utility functions to be used
"""
from pandas import DatetimeIndex, merge, DataFrame, to_datetime, DateOffset

from technical.exchange import TICKER_INTERVAL_MINUTES


def ticker_history_to_dataframe(ticker: list) -> DataFrame:
    """
    builds a dataframe based on the given ticker history

    :param ticker: See exchange.get_ticker_history
    :return: DataFrame
    """
    cols = ['date', 'open', 'high', 'low', 'close', 'volume']
    frame = DataFrame(ticker, columns=cols)

    frame['date'] = to_datetime(frame['date'],
                                unit='ms',
                                utc=True,
                                infer_datetime_format=True)

    # group by index and aggregate results to eliminate duplicate ticks
    frame = frame.groupby(by='date', as_index=False, sort=True).agg({
        'open': 'first',
        'high': 'max',
        'low': 'min',
        'close': 'last',
        'volume': 'max',
    })
    frame.drop(frame.tail(1).index, inplace=True)  # eliminate partial candle
    return frame


def resample_to_interval(dataframe, interval):
    if isinstance(interval, str):
        interval = TICKER_INTERVAL_MINUTES[interval]

    """
        resamples the given dataframe to the desired interval. Please be aware you need to upscale this to join the results
        with the other dataframe

    :param dataframe: dataframe containing close/high/low/open/volume
    :param interval: to which ticker value in minutes would you like to resample it
    :return:
    """

    df = dataframe.copy()
    df = df.set_index(DatetimeIndex(df['date']))
    ohlc_dict = {
        'open': 'first',
        'high': 'max',
        'low': 'min',
        'close': 'last',
        'volume': 'sum'
    }
    df = df.resample(str(interval) + 'min',
                     label="right").agg(ohlc_dict).dropna()
    df['date'] = df.index

    return df


def resampled_merge(original, resampled, fill_na = False):
    """
    this method merges a resampled dataset back into the orignal data set

    :param original: the original non resampled dataset
    :param resampled:  the resampled dataset
    :return: the merged dataset
    """

    interval = int((original['date'] - original['date'].shift()).min().seconds / 60)
    resampled_interval = compute_interval(resampled)

    # no point in interpolating these colums
    resampled = resampled.drop(columns=['date', 'volume'])

    # rename all the colums to the correct interval
    for header in list(resampled):
        # store the resampled columns in it
        resampled['resample_{}_{}'.format(resampled_interval, header)] = resampled[header]

    # drop columns which should not be joined
    resampled = resampled.drop(columns=['open', 'high', 'low', 'close'])

    resampled['date'] = resampled.index - DateOffset(minutes=interval)
    resampled.index = range(len(resampled))
    dataframe = merge(original, resampled, on='date', how='left')
<<<<<<< HEAD

    if fill_na:
        dataframe.fillna(method='ffill', inplace=True)
=======
    dataframe = dataframe.fillna(method='ffill')
>>>>>>> f7fcf5b2
    return dataframe


def compute_interval(dataframe: DataFrame, exchange_interval=False):
    """
        calculates the interval of the given dataframe for us
    :param dataframe:
    :param exchange_interval: should we convert the result to an exchange interval or just a number
    :return:
    """
    resampled_interval = int((dataframe['date'] - dataframe['date'].shift()).min().seconds / 60)

    if exchange_interval:
        # convert to our allowed ticker values
        from technical.exchange import TICKER_INTERVAL_MINUTES
        converted = list(TICKER_INTERVAL_MINUTES.keys())[
            list(TICKER_INTERVAL_MINUTES.values()).index(exchange_interval)]
        if len(converted) > 0:
            return converted
        else:
            raise Exception(
                "sorry, your interval of {} is not supported in {}".format(resampled_interval, TICKER_INTERVAL_MINUTES))

    return resampled_interval<|MERGE_RESOLUTION|>--- conflicted
+++ resolved
@@ -88,13 +88,9 @@
     resampled['date'] = resampled.index - DateOffset(minutes=interval)
     resampled.index = range(len(resampled))
     dataframe = merge(original, resampled, on='date', how='left')
-<<<<<<< HEAD
 
     if fill_na:
         dataframe.fillna(method='ffill', inplace=True)
-=======
-    dataframe = dataframe.fillna(method='ffill')
->>>>>>> f7fcf5b2
     return dataframe
 
 
