--- conflicted
+++ resolved
@@ -802,8 +802,6 @@
 def ultimate_oscilator(dataframe):
     from pyti.ultimate_oscillator import ultimate_oscillator as uo
     uo(dataframe['close'], dataframe['low'])
-<<<<<<< HEAD
-
 
 def fibonacci_retracements(df, field='close') -> DataFrame:
     # Common Fibonacci replacement thresholds:
@@ -820,7 +818,6 @@
     # Otherwise, we return a step indicator showing the fibonacci level
     # which each candle exceeds
     return data.apply(lambda x: max(t for t in thresholds if x >= t))
-=======
     
     
 def return_on_investment(dataframe, decimals=2) -> DataFrame:
@@ -847,5 +844,4 @@
          
     dataframe['roi'] = roi
     
-    return dataframe
->>>>>>> c45493dc
+    return dataframe