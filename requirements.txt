TA-Lib==0.4.17
pyti
pandas
simplejson
<<<<<<< HEAD
ccxt==1.14.24
arrow==0.13.1
SQLAlchemy==1.2.7
=======
ccxt==1.18.522
arrow
SQLAlchemy==1.3.3
>>>>>>> 95e25c1f
# keras
# matplotlib
# tensorflow - install if no gpu
# tensorflow-gpu - install if gpu<|MERGE_RESOLUTION|>--- conflicted
+++ resolved
@@ -2,15 +2,9 @@
 pyti
 pandas
 simplejson
-<<<<<<< HEAD
-ccxt==1.14.24
+ccxt==1.18.522
 arrow==0.13.1
-SQLAlchemy==1.2.7
-=======
-ccxt==1.18.522
-arrow
 SQLAlchemy==1.3.3
->>>>>>> 95e25c1f
 # keras
 # matplotlib
 # tensorflow - install if no gpu
