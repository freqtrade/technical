TA-Lib==0.4.17
pyti
<<<<<<< HEAD
pandas
simplejson==3.16.0
ccxt==1.14.24
arrow
SQLAlchemy==1.2.7
=======
pandas==0.24.2
simplejson
ccxt==1.18.522
arrow==0.13.1
SQLAlchemy==1.3.3
>>>>>>> 72987437
# keras
# matplotlib
# tensorflow - install if no gpu
# tensorflow-gpu - install if gpu<|MERGE_RESOLUTION|>--- conflicted
+++ resolved
@@ -1,18 +1,10 @@
 TA-Lib==0.4.17
 pyti
-<<<<<<< HEAD
-pandas
+pandas==0.24.2
 simplejson==3.16.0
-ccxt==1.14.24
-arrow
-SQLAlchemy==1.2.7
-=======
-pandas==0.24.2
-simplejson
 ccxt==1.18.522
 arrow==0.13.1
 SQLAlchemy==1.3.3
->>>>>>> 72987437
 # keras
 # matplotlib
 # tensorflow - install if no gpu
